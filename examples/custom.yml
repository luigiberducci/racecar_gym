world:
  name: berlin
agents:
  - id: A
    vehicle:
      name: racecar
      sensors: [ lidar, pose, velocity, acceleration ]
    task:
<<<<<<< HEAD
      task_name: maximize_cont_progress
      params: {laps: 1, time_limit: 30.0, terminate_on_collision: True}
=======
      task_name: maximize_progress
      params: {laps: 2, time_limit: 180.0, terminate_on_collision: True}
>>>>>>> e3358a92
<|MERGE_RESOLUTION|>--- conflicted
+++ resolved
@@ -6,10 +6,5 @@
       name: racecar
       sensors: [ lidar, pose, velocity, acceleration ]
     task:
-<<<<<<< HEAD
       task_name: maximize_cont_progress
-      params: {laps: 1, time_limit: 30.0, terminate_on_collision: True}
-=======
-      task_name: maximize_progress
-      params: {laps: 2, time_limit: 180.0, terminate_on_collision: True}
->>>>>>> e3358a92
+      params: {laps: 2, time_limit: 180.0, terminate_on_collision: True}