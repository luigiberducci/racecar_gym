from agents.gap_follower import GapFollower
from time import sleep
from racecar_gym import MultiAgentScenario
from racecar_gym.envs import MultiAgentRaceEnv
import numpy as np

scenario = MultiAgentScenario.from_spec("custom.yml", rendering=True)
env = MultiAgentRaceEnv(scenario=scenario)

agent = GapFollower()
done = False
obs = env.reset(mode='grid')
t = 0
while not done:
    action = env.action_space.sample()
    action_gf = agent.action(obs['A'])
    action['A'] = {'motor': action_gf[0], 'steering': action_gf[1]}
    obs, rewards, dones, states = env.step(action)
<<<<<<< HEAD
=======
    print(states['A']['progress'])
>>>>>>> 0efa3e7f
    done = any(dones.values())
    sleep(0.01)
    if t % 10 == 0:
        image = env.render(mode='follow', agent='A')
    t += 1


env.close()<|MERGE_RESOLUTION|>--- conflicted
+++ resolved
@@ -2,7 +2,6 @@
 from time import sleep
 from racecar_gym import MultiAgentScenario
 from racecar_gym.envs import MultiAgentRaceEnv
-import numpy as np
 
 scenario = MultiAgentScenario.from_spec("custom.yml", rendering=True)
 env = MultiAgentRaceEnv(scenario=scenario)
@@ -16,10 +15,7 @@
     action_gf = agent.action(obs['A'])
     action['A'] = {'motor': action_gf[0], 'steering': action_gf[1]}
     obs, rewards, dones, states = env.step(action)
-<<<<<<< HEAD
-=======
     print(states['A']['progress'])
->>>>>>> 0efa3e7f
     done = any(dones.values())
     sleep(0.01)
     if t % 10 == 0:
