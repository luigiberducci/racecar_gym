urdf_file: racecar.urdf

actuators:
  - type: steering
    name: steering
    params:
      steering_multiplier: 0.5
      max_steering_angle: 0.42
  - type: motor
    name: motor
    params:
      velocity_multiplier: 20.0
      max_velocity: 5.0
      max_force: 0.5

sensors:
  - type: gps
    name: gps
    frequency: 100
    params:
      max_x: 100.0
      max_y: 100.0
      max_z: 3.0
      debug: False

  - type: imu
    name: imu
    frequency: 100
    params:
      max_acceleration: 30.0
      max_angular_velocity: 6.0
      debug: False

  - type: tacho
    name: tacho
    frequency: 100
    params:
      max_linear_velocity: 14.0
      max_angular_velocity: 6.0
      debug: False

  - type: lidar
    name: lidar
    frequency: 25
    params:
<<<<<<< HEAD
      rays: 1000
=======
      rays: 1080
>>>>>>> 08c135a7
      range: 5.0
      min_range: 0.25
      angle_start: -2.36
      angle: 4.71
      debug: False

  - type: rgb_camera
    name: hd_camera
    frequency: 30
    params:
      width: 320
      height: 240
      fov: 90
      distance: 1
      near_plane: 0.01
      far_plane: 100

  - type: rgb_camera
    name: low_res_camera
    frequency: 100
    params:
      width: 64
      height: 64
      fov: 90
      distance: 1
      near_plane: 0.01
      far_plane: 100<|MERGE_RESOLUTION|>--- conflicted
+++ resolved
@@ -43,11 +43,7 @@
     name: lidar
     frequency: 25
     params:
-<<<<<<< HEAD
-      rays: 1000
-=======
       rays: 1080
->>>>>>> 08c135a7
       range: 5.0
       min_range: 0.25
       angle_start: -2.36
